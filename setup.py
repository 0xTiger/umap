--- conflicted
+++ resolved
@@ -50,11 +50,7 @@
         "tbb >= 2019.0",
     ],
     "extras_require": {
-<<<<<<< HEAD
         "plot": ["pandas", "matplotlib", "datashader", "bokeh", "holoviews", "seaborn"],
-=======
-        "plot": ["matplotlib", "datashader", "bokeh", "holoviews", "colorcet"],
->>>>>>> 652e31ac
         "performance": ["pynndescent >= 0.4"],
     },
     "ext_modules": [],
