from warnings import warn

import numpy as np

import scipy.sparse
import scipy.sparse.csgraph

from sklearn.manifold import SpectralEmbedding
from sklearn.metrics import pairwise_distances

from umap.distances import pairwise_special_metric, SPECIAL_METRICS
from umap.sparse import SPARSE_SPECIAL_METRICS, sparse_named_distances


def component_layout(
    data,
    n_components,
    component_labels,
    dim,
    random_state,
    metric="euclidean",
    metric_kwds={},
):
    """Provide a layout relating the separate connected components. This is done
    by taking the centroid of each component and then performing a spectral embedding
    of the centroids.

    Parameters
    ----------
    data: array of shape (n_samples, n_features)
        The source data -- required so we can generate centroids for each
        connected component of the graph.

    n_components: int
        The number of distinct components to be layed out.

    component_labels: array of shape (n_samples)
        For each vertex in the graph the label of the component to
        which the vertex belongs.

    dim: int
        The chosen embedding dimension.

    metric: string or callable (optional, default 'euclidean')
        The metric used to measure distances among the source data points.

    metric_kwds: dict (optional, default {})
        Keyword arguments to be passed to the metric function.
        If metric is 'precomputed', 'linkage' keyword can be used to specify
        'average', 'complete', or 'single' linkage. Default is 'average'

    Returns
    -------
    component_embedding: array of shape (n_components, dim)
        The ``dim``-dimensional embedding of the ``n_components``-many
        connected components.
    """
    if data is None:
        # We don't have data to work with; just guess
        return np.random.random(size=(n_components, dim)) * 10.0

    component_centroids = np.empty((n_components, data.shape[1]), dtype=np.float64)

    if metric == "precomputed":
        # cannot compute centroids from precomputed distances
        # instead, compute centroid distances using linkage
        distance_matrix = np.zeros((n_components, n_components), dtype=np.float64)
        linkage = metric_kwds.get("linkage", "average")
        if linkage == "average":
            linkage = np.mean
        elif linkage == "complete":
            linkage = np.max
        elif linkage == "single":
            linkage = np.min
        else:
            raise ValueError(
                "Unrecognized linkage '%s'. Please choose from "
                "'average', 'complete', or 'single'" % linkage
            )
        for c_i in range(n_components):
            dm_i = data[component_labels == c_i]
            for c_j in range(c_i + 1, n_components):
                dist = linkage(dm_i[:, component_labels == c_j])
                distance_matrix[c_i, c_j] = dist
                distance_matrix[c_j, c_i] = dist
    else:
        for label in range(n_components):
            component_centroids[label] = data[component_labels == label].mean(axis=0)

        if scipy.sparse.isspmatrix(component_centroids):
            warn(
                "Forcing component centroids to dense; if you are running out of "
                "memory then consider increasing n_neighbors."
            )
            component_centroids = component_centroids.toarray()

        if metric in SPECIAL_METRICS:
            distance_matrix = pairwise_special_metric(
                component_centroids, metric=metric
            )
        elif metric in SPARSE_SPECIAL_METRICS:
            distance_matrix = pairwise_special_metric(
<<<<<<< HEAD
                component_centroids, metric=SPARSE_SPECIAL_METRICS[metric]
            )
        else:
            if callable(
                metric
            ) and scipy.sparse.isspmatrix(data):
                function_to_name_mapping = {
                    v: k for k, v in sparse_named_distances.items()
                }
=======
                component_centroids,
                metric=SPARSE_SPECIAL_METRICS[metric],
            )
        else:
            if callable(metric) and scipy.sparse.isspmatrix(data):
                function_to_name_mapping = {v: k for k, v in sparse_named_distances}
>>>>>>> 08e1d257
                try:
                    metric_name = function_to_name_mapping[metric]
                except KeyError:
                    raise NotImplementedError(
                        "Multicomponent layout for custom "
                        "sparse metrics is not implemented at "
                        "this time."
                    )
                distance_matrix = pairwise_distances(
                    component_centroids, metric=metric_name, **metric_kwds
                )
            else:
                distance_matrix = pairwise_distances(
                    component_centroids, metric=metric, **metric_kwds
                )

    affinity_matrix = np.exp(-(distance_matrix ** 2))

    component_embedding = SpectralEmbedding(
        n_components=dim, affinity="precomputed", random_state=random_state
    ).fit_transform(affinity_matrix)
    component_embedding /= component_embedding.max()

    return component_embedding


def multi_component_layout(
    data,
    graph,
    n_components,
    component_labels,
    dim,
    random_state,
    metric="euclidean",
    metric_kwds={},
):
    """Specialised layout algorithm for dealing with graphs with many connected components.
    This will first fid relative positions for the components by spectrally embedding
    their centroids, then spectrally embed each individual connected component positioning
    them according to the centroid embeddings. This provides a decent embedding of each
    component while placing the components in good relative positions to one another.

    Parameters
    ----------
    data: array of shape (n_samples, n_features)
        The source data -- required so we can generate centroids for each
        connected component of the graph.

    graph: sparse matrix
        The adjacency matrix of the graph to be emebdded.

    n_components: int
        The number of distinct components to be layed out.

    component_labels: array of shape (n_samples)
        For each vertex in the graph the label of the component to
        which the vertex belongs.

    dim: int
        The chosen embedding dimension.

    metric: string or callable (optional, default 'euclidean')
        The metric used to measure distances among the source data points.

    metric_kwds: dict (optional, default {})
        Keyword arguments to be passed to the metric function.


    Returns
    -------
    embedding: array of shape (n_samples, dim)
        The initial embedding of ``graph``.
    """

    result = np.empty((graph.shape[0], dim), dtype=np.float32)

    if n_components > 2 * dim:
        meta_embedding = component_layout(
            data,
            n_components,
            component_labels,
            dim,
            random_state,
            metric=metric,
            metric_kwds=metric_kwds,
        )
    else:
        k = int(np.ceil(n_components / 2.0))
        base = np.hstack([np.eye(k), np.zeros((k, dim - k))])
        meta_embedding = np.vstack([base, -base])[:n_components]

    for label in range(n_components):
        component_graph = graph.tocsr()[component_labels == label, :].tocsc()
        component_graph = component_graph[:, component_labels == label].tocoo()

        distances = pairwise_distances([meta_embedding[label]], meta_embedding)
        data_range = distances[distances > 0.0].min() / 2.0

        if component_graph.shape[0] < 2 * dim:
            result[component_labels == label] = (
                random_state.uniform(
                    low=-data_range,
                    high=data_range,
                    size=(component_graph.shape[0], dim),
                )
                + meta_embedding[label]
            )
            continue

        diag_data = np.asarray(component_graph.sum(axis=0))
        # standard Laplacian
        # D = scipy.sparse.spdiags(diag_data, 0, graph.shape[0], graph.shape[0])
        # L = D - graph
        # Normalized Laplacian
        I = scipy.sparse.identity(component_graph.shape[0], dtype=np.float64)
        D = scipy.sparse.spdiags(
            1.0 / np.sqrt(diag_data),
            0,
            component_graph.shape[0],
            component_graph.shape[0],
        )
        L = I - D * component_graph * D

        k = dim + 1
        num_lanczos_vectors = max(2 * k + 1, int(np.sqrt(component_graph.shape[0])))
        try:
            eigenvalues, eigenvectors = scipy.sparse.linalg.eigsh(
                L,
                k,
                which="SM",
                ncv=num_lanczos_vectors,
                tol=1e-4,
                v0=np.ones(L.shape[0]),
                maxiter=graph.shape[0] * 5,
            )
            order = np.argsort(eigenvalues)[1:k]
            component_embedding = eigenvectors[:, order]
            expansion = data_range / np.max(np.abs(component_embedding))
            component_embedding *= expansion
            result[component_labels == label] = (
                component_embedding + meta_embedding[label]
            )
        except scipy.sparse.linalg.ArpackError:
            warn(
                "WARNING: spectral initialisation failed! The eigenvector solver\n"
                "failed. This is likely due to too small an eigengap. Consider\n"
                "adding some noise or jitter to your data.\n\n"
                "Falling back to random initialisation!"
            )
            result[component_labels == label] = (
                random_state.uniform(
                    low=-data_range,
                    high=data_range,
                    size=(component_graph.shape[0], dim),
                )
                + meta_embedding[label]
            )

    return result


def spectral_layout(data, graph, dim, random_state, metric="euclidean", metric_kwds={}):
    """Given a graph compute the spectral embedding of the graph. This is
    simply the eigenvectors of the laplacian of the graph. Here we use the
    normalized laplacian.

    Parameters
    ----------
    data: array of shape (n_samples, n_features)
        The source data

    graph: sparse matrix
        The (weighted) adjacency matrix of the graph as a sparse matrix.

    dim: int
        The dimension of the space into which to embed.

    random_state: numpy RandomState or equivalent
        A state capable being used as a numpy random state.

    Returns
    -------
    embedding: array of shape (n_vertices, dim)
        The spectral embedding of the graph.
    """
    n_samples = graph.shape[0]
    n_components, labels = scipy.sparse.csgraph.connected_components(graph)

    if n_components > 1:
        return multi_component_layout(
            data,
            graph,
            n_components,
            labels,
            dim,
            random_state,
            metric=metric,
            metric_kwds=metric_kwds,
        )

    diag_data = np.asarray(graph.sum(axis=0))
    # standard Laplacian
    # D = scipy.sparse.spdiags(diag_data, 0, graph.shape[0], graph.shape[0])
    # L = D - graph
    # Normalized Laplacian
    I = scipy.sparse.identity(graph.shape[0], dtype=np.float64)
    D = scipy.sparse.spdiags(
        1.0 / np.sqrt(diag_data), 0, graph.shape[0], graph.shape[0]
    )
    L = I - D * graph * D

    k = dim + 1
    num_lanczos_vectors = max(2 * k + 1, int(np.sqrt(graph.shape[0])))
    try:
        if L.shape[0] < 2000000:
            eigenvalues, eigenvectors = scipy.sparse.linalg.eigsh(
                L,
                k,
                which="SM",
                ncv=num_lanczos_vectors,
                tol=1e-4,
                v0=np.ones(L.shape[0]),
                maxiter=graph.shape[0] * 5,
            )
        else:
            eigenvalues, eigenvectors = scipy.sparse.linalg.lobpcg(
                L, random_state.normal(size=(L.shape[0], k)), largest=False, tol=1e-8
            )
        order = np.argsort(eigenvalues)[1:k]
        return eigenvectors[:, order]
    except scipy.sparse.linalg.ArpackError:
        warn(
            "WARNING: spectral initialisation failed! The eigenvector solver\n"
            "failed. This is likely due to too small an eigengap. Consider\n"
            "adding some noise or jitter to your data.\n\n"
            "Falling back to random initialisation!"
        )
        return random_state.uniform(low=-10.0, high=10.0, size=(graph.shape[0], dim))<|MERGE_RESOLUTION|>--- conflicted
+++ resolved
@@ -100,8 +100,8 @@
             )
         elif metric in SPARSE_SPECIAL_METRICS:
             distance_matrix = pairwise_special_metric(
-<<<<<<< HEAD
-                component_centroids, metric=SPARSE_SPECIAL_METRICS[metric]
+                component_centroids,
+                metric=SPARSE_SPECIAL_METRICS[metric],
             )
         else:
             if callable(
@@ -110,14 +110,6 @@
                 function_to_name_mapping = {
                     v: k for k, v in sparse_named_distances.items()
                 }
-=======
-                component_centroids,
-                metric=SPARSE_SPECIAL_METRICS[metric],
-            )
-        else:
-            if callable(metric) and scipy.sparse.isspmatrix(data):
-                function_to_name_mapping = {v: k for k, v in sparse_named_distances}
->>>>>>> 08e1d257
                 try:
                     metric_name = function_to_name_mapping[metric]
                 except KeyError:
