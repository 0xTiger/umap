--- conflicted
+++ resolved
@@ -2,13 +2,7 @@
 #
 # License: BSD 3 clause
 from __future__ import print_function
-<<<<<<< HEAD
-from __future__ import unicode_literals
-from builtins import str
-=======
-
 import locale
->>>>>>> 634808c8
 from warnings import warn
 import time
 
