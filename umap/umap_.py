--- conflicted
+++ resolved
@@ -30,11 +30,7 @@
 import umap.sparse as sparse
 import umap.sparse_nndescent as sparse_nn
 
-<<<<<<< HEAD
-from umap.utils import tau_rand_int, deheap_sort, submatrix, ts, csr_unique
-=======
-from umap.utils import tau_rand_int, deheap_sort, submatrix, ts, fast_knn_indices
->>>>>>> 70a5c99e
+from umap.utils import tau_rand_int, deheap_sort, submatrix, ts, csr_unique, fast_knn_indices
 from umap.rp_tree import rptree_leaf_array, make_forest
 from umap.nndescent import (
     # make_nn_descent,
@@ -1275,11 +1271,11 @@
 
     verbose: bool (optional, default False)
         Controls verbosity of logging.
-        
+
     unique: bool (optional, default False)
         Controls if the rows of your data should be uniqued before being
         embedded.  If you have more duplicates than you have n_neighbour
-        you can have the identical data points lying in different regions of 
+        you can have the identical data points lying in different regions of
         your space.  It also violates the definition of a metric.
     """
 
@@ -1487,7 +1483,7 @@
                 print('Unique=True -> Number of data points reduced from ',X.shape[0],' to ',X[index].shape[0])
                 most_common = np.argmax(counts)
                 print('Most common duplicate is', index[most_common], ' with a count of ', counts[most_common])
-        #If we aren't asking for unique use the full index.  
+        #If we aren't asking for unique use the full index.
         #This will save special cases later.
         else:
             index = list(range(X.shape[0]))
@@ -1509,7 +1505,7 @@
         else:
             self._n_neighbors = self.n_neighbors
 
-       #I could make the unique check a subcall of this... 
+       #I could make the unique check a subcall of this...
        #probably less readable
         if scipy.sparse.isspmatrix_csr(X):
             if not X.has_sorted_indices:
@@ -1527,13 +1523,8 @@
         if X[index].shape[0] < 4096 and not self.force_approximation_algorithm:
             self._small_data = True
             try:
-<<<<<<< HEAD
                 dmat = pairwise_distances(X[index], metric=self.metric, **self._metric_kwds)
-            except ValueError: # metric is not supported by sklearn, fallback to pairwise special
-=======
-                dmat = pairwise_distances(X, metric=self.metric, **self._metric_kwds)
             except ValueError:  # metric is not supported by sklearn, fallback to pairwise special
->>>>>>> 70a5c99e
                 if self._sparse_data:
                     dmat = dist.pairwise_special_metric(X[index].toarray(), metric=self.metric)
                 else:
