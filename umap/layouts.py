--- conflicted
+++ resolved
@@ -336,20 +336,16 @@
         dens_phi_sum = np.zeros(1, dtype=np.float32)
         dens_re_sum = np.zeros(1, dtype=np.float32)
 
-<<<<<<< HEAD
     epochs_list = None
     embedding_list = []
     if isinstance(n_epochs, list):
         epochs_list = n_epochs
         n_epochs = max(epochs_list)
 
-    for n in range(n_epochs):
-=======
     if "disable" not in tqdm_kwds:
         tqdm_kwds["disable"] = not verbose
 
     for n in tqdm(range(n_epochs), **tqdm_kwds):
->>>>>>> 2092fae9
 
         densmap_flag = (
             densmap
@@ -412,7 +408,6 @@
 
         alpha = initial_alpha * (1.0 - (float(n) / float(n_epochs)))
 
-<<<<<<< HEAD
         if verbose and n % int(n_epochs / 10) == 0:
             print("\tcompleted ", n, " / ", n_epochs, "epochs")
 
@@ -424,9 +419,6 @@
         embedding_list.append(head_embedding.copy())
 
     return head_embedding if epochs_list is None else embedding_list
-=======
-    return head_embedding
->>>>>>> 2092fae9
 
 
 def _optimize_layout_generic_single_epoch(
