import numpy as np
import numba
import umap.distances as dist
from umap.utils import tau_rand_int
from tqdm.auto import tqdm


@numba.njit()
def clip(val):
    """Standard clamping of a value into a fixed range (in this case -4.0 to
    4.0)

    Parameters
    ----------
    val: float
        The value to be clamped.

    Returns
    -------
    The clamped value, now fixed to be in the range -4.0 to 4.0.
    """
    if val > 4.0:
        return 4.0
    elif val < -4.0:
        return -4.0
    else:
        return val


@numba.njit(
    "f4(f4[::1],f4[::1])",
    fastmath=True,
    cache=True,
    locals={
        "result": numba.types.float32,
        "diff": numba.types.float32,
        "dim": numba.types.intp,
    },
)
def rdist(x, y):
    """Reduced Euclidean distance.

    Parameters
    ----------
    x: array of shape (embedding_dim,)
    y: array of shape (embedding_dim,)

    Returns
    -------
    The squared euclidean distance between x and y
    """
    result = 0.0
    dim = x.shape[0]
    for i in range(dim):
        diff = x[i] - y[i]
        result += diff * diff

    return result


def _optimize_layout_euclidean_single_epoch(
    head_embedding,
    tail_embedding,
    head,
    tail,
    n_vertices,
    epochs_per_sample,
    a,
    b,
    rng_state,
    gamma,
    dim,
    move_other,
    alpha,
    epochs_per_negative_sample,
    epoch_of_next_negative_sample,
    epoch_of_next_sample,
    n,
    densmap_flag,
    dens_phi_sum,
    dens_re_sum,
    dens_re_cov,
    dens_re_std,
    dens_re_mean,
    dens_lambda,
    dens_R,
    dens_mu,
    dens_mu_tot,
):
    for i in numba.prange(epochs_per_sample.shape[0]):
        if epoch_of_next_sample[i] <= n:
            j = head[i]
            k = tail[i]

            current = head_embedding[j]
            other = tail_embedding[k]

            dist_squared = rdist(current, other)

            if densmap_flag:
                phi = 1.0 / (1.0 + a * pow(dist_squared, b))
                dphi_term = (
                    a * b * pow(dist_squared, b - 1) / (1.0 + a * pow(dist_squared, b))
                )

                q_jk = phi / dens_phi_sum[k]
                q_kj = phi / dens_phi_sum[j]

                drk = q_jk * (
                    (1.0 - b * (1 - phi)) / np.exp(dens_re_sum[k]) + dphi_term
                )
                drj = q_kj * (
                    (1.0 - b * (1 - phi)) / np.exp(dens_re_sum[j]) + dphi_term
                )

                re_std_sq = dens_re_std * dens_re_std
                weight_k = (
                    dens_R[k]
                    - dens_re_cov * (dens_re_sum[k] - dens_re_mean) / re_std_sq
                )
                weight_j = (
                    dens_R[j]
                    - dens_re_cov * (dens_re_sum[j] - dens_re_mean) / re_std_sq
                )

                grad_cor_coeff = (
                    dens_lambda
                    * dens_mu_tot
                    * (weight_k * drk + weight_j * drj)
                    / (dens_mu[i] * dens_re_std)
                    / n_vertices
                )

            if dist_squared > 0.0:
                grad_coeff = -2.0 * a * b * pow(dist_squared, b - 1.0)
                grad_coeff /= a * pow(dist_squared, b) + 1.0
            else:
                grad_coeff = 0.0

            for d in range(dim):
                grad_d = clip(grad_coeff * (current[d] - other[d]))

                if densmap_flag:
                    # FIXME: grad_cor_coeff might be referenced before assignment

                    grad_d += clip(2 * grad_cor_coeff * (current[d] - other[d]))

                current[d] += grad_d * alpha
                if move_other:
                    other[d] += -grad_d * alpha

            epoch_of_next_sample[i] += epochs_per_sample[i]

            n_neg_samples = int(
                (n - epoch_of_next_negative_sample[i]) / epochs_per_negative_sample[i]
            )

            for p in range(n_neg_samples):
                k = tau_rand_int(rng_state) % n_vertices

                other = tail_embedding[k]

                dist_squared = rdist(current, other)

                if dist_squared > 0.0:
                    grad_coeff = 2.0 * gamma * b
                    grad_coeff /= (0.001 + dist_squared) * (
                        a * pow(dist_squared, b) + 1
                    )
                elif j == k:
                    continue
                else:
                    grad_coeff = 0.0

                for d in range(dim):
                    if grad_coeff > 0.0:
                        grad_d = clip(grad_coeff * (current[d] - other[d]))
                    else:
                        grad_d = 4.0
                    current[d] += grad_d * alpha

            epoch_of_next_negative_sample[i] += (
                n_neg_samples * epochs_per_negative_sample[i]
            )


def _optimize_layout_euclidean_densmap_epoch_init(
    head_embedding,
    tail_embedding,
    head,
    tail,
    a,
    b,
    re_sum,
    phi_sum,
):
    re_sum.fill(0)
    phi_sum.fill(0)

    for i in numba.prange(head.size):
        j = head[i]
        k = tail[i]

        current = head_embedding[j]
        other = tail_embedding[k]
        dist_squared = rdist(current, other)

        phi = 1.0 / (1.0 + a * pow(dist_squared, b))

        re_sum[j] += phi * dist_squared
        re_sum[k] += phi * dist_squared
        phi_sum[j] += phi
        phi_sum[k] += phi

    epsilon = 1e-8
    for i in range(re_sum.size):
        re_sum[i] = np.log(epsilon + (re_sum[i] / phi_sum[i]))


def optimize_layout_euclidean(
    head_embedding,
    tail_embedding,
    head,
    tail,
    n_epochs,
    n_vertices,
    epochs_per_sample,
    a,
    b,
    rng_state,
    gamma=1.0,
    initial_alpha=1.0,
    negative_sample_rate=5.0,
    parallel=False,
    verbose=False,
    densmap=False,
<<<<<<< HEAD
    densmap_kwds=None,
    tqdm_kwds=None,
=======
    densmap_kwds={},
    move_other=False,
>>>>>>> dd415cc5
):
    """Improve an embedding using stochastic gradient descent to minimize the
    fuzzy set cross entropy between the 1-skeletons of the high dimensional
    and low dimensional fuzzy simplicial sets. In practice this is done by
    sampling edges based on their membership strength (with the (1-p) terms
    coming from negative sampling similar to word2vec).
    Parameters
    ----------
    head_embedding: array of shape (n_samples, n_components)
        The initial embedding to be improved by SGD.
    tail_embedding: array of shape (source_samples, n_components)
        The reference embedding of embedded points. If not embedding new
        previously unseen points with respect to an existing embedding this
        is simply the head_embedding (again); otherwise it provides the
        existing embedding to embed with respect to.
    head: array of shape (n_1_simplices)
        The indices of the heads of 1-simplices with non-zero membership.
    tail: array of shape (n_1_simplices)
        The indices of the tails of 1-simplices with non-zero membership.
    n_epochs: int
        The number of training epochs to use in optimization.
    n_vertices: int
        The number of vertices (0-simplices) in the dataset.
    epochs_per_sample: array of shape (n_1_simplices)
        A float value of the number of epochs per 1-simplex. 1-simplices with
        weaker membership strength will have more epochs between being sampled.
    a: float
        Parameter of differentiable approximation of right adjoint functor
    b: float
        Parameter of differentiable approximation of right adjoint functor
    rng_state: array of int64, shape (3,)
        The internal state of the rng
    gamma: float (optional, default 1.0)
        Weight to apply to negative samples.
    initial_alpha: float (optional, default 1.0)
        Initial learning rate for the SGD.
    negative_sample_rate: int (optional, default 5)
        Number of negative samples to use per positive sample.
    parallel: bool (optional, default False)
        Whether to run the computation using numba parallel.
        Running in parallel is non-deterministic, and is not used
        if a random seed has been set, to ensure reproducibility.
    verbose: bool (optional, default False)
        Whether to report information on the current progress of the algorithm.
    densmap: bool (optional, default False)
        Whether to use the density-augmented densMAP objective
    densmap_kwds: dict (optional, default None)
        Auxiliary data for densMAP
<<<<<<< HEAD
    tqdm_kwds: dict (optional, default None)
        Keyword arguments for tqdm progress bar.
=======
    move_other: bool (optional, default False)
        Whether to adjust tail_embedding alongside head_embedding
>>>>>>> dd415cc5
    Returns
    -------
    embedding: array of shape (n_samples, n_components)
        The optimized embedding.
    """

    dim = head_embedding.shape[1]
    alpha = initial_alpha

    epochs_per_negative_sample = epochs_per_sample / negative_sample_rate
    epoch_of_next_negative_sample = epochs_per_negative_sample.copy()
    epoch_of_next_sample = epochs_per_sample.copy()

    optimize_fn = numba.njit(
        _optimize_layout_euclidean_single_epoch, fastmath=True, parallel=parallel
    )
    if densmap_kwds is None:
        densmap_kwds = {}
    if tqdm_kwds is None:
        tqdm_kwds = {}

    if densmap:
        dens_init_fn = numba.njit(
            _optimize_layout_euclidean_densmap_epoch_init,
            fastmath=True,
            parallel=parallel,
        )

        dens_mu_tot = np.sum(densmap_kwds["mu_sum"]) / 2
        dens_lambda = densmap_kwds["lambda"]
        dens_R = densmap_kwds["R"]
        dens_mu = densmap_kwds["mu"]
        dens_phi_sum = np.zeros(n_vertices, dtype=np.float32)
        dens_re_sum = np.zeros(n_vertices, dtype=np.float32)
        dens_var_shift = densmap_kwds["var_shift"]
    else:
        dens_mu_tot = 0
        dens_lambda = 0
        dens_R = np.zeros(1, dtype=np.float32)
        dens_mu = np.zeros(1, dtype=np.float32)
        dens_phi_sum = np.zeros(1, dtype=np.float32)
        dens_re_sum = np.zeros(1, dtype=np.float32)

    if "disable" not in tqdm_kwds:
        tqdm_kwds["disable"] = not verbose

    for n in tqdm(range(n_epochs), **tqdm_kwds):

        densmap_flag = (
            densmap
            and (densmap_kwds["lambda"] > 0)
            and (((n + 1) / float(n_epochs)) > (1 - densmap_kwds["frac"]))
        )

        if densmap_flag:
            # FIXME: dens_init_fn might be referenced before assignment

            dens_init_fn(
                head_embedding,
                tail_embedding,
                head,
                tail,
                a,
                b,
                dens_re_sum,
                dens_phi_sum,
            )

            # FIXME: dens_var_shift might be referenced before assignment
            dens_re_std = np.sqrt(np.var(dens_re_sum) + dens_var_shift)
            dens_re_mean = np.mean(dens_re_sum)
            dens_re_cov = np.dot(dens_re_sum, dens_R) / (n_vertices - 1)
        else:
            dens_re_std = 0
            dens_re_mean = 0
            dens_re_cov = 0

        optimize_fn(
            head_embedding,
            tail_embedding,
            head,
            tail,
            n_vertices,
            epochs_per_sample,
            a,
            b,
            rng_state,
            gamma,
            dim,
            move_other,
            alpha,
            epochs_per_negative_sample,
            epoch_of_next_negative_sample,
            epoch_of_next_sample,
            n,
            densmap_flag,
            dens_phi_sum,
            dens_re_sum,
            dens_re_cov,
            dens_re_std,
            dens_re_mean,
            dens_lambda,
            dens_R,
            dens_mu,
            dens_mu_tot,
        )

        alpha = initial_alpha * (1.0 - (float(n) / float(n_epochs)))

    return head_embedding


def _optimize_layout_generic_single_epoch(
    epochs_per_sample,
    epoch_of_next_sample,
    head,
    tail,
    head_embedding,
    tail_embedding,
    output_metric,
    output_metric_kwds,
    dim,
    alpha,
    move_other,
    n,
    epoch_of_next_negative_sample,
    epochs_per_negative_sample,
    rng_state,
    n_vertices,
    a,
    b,
    gamma,
):
    for i in range(epochs_per_sample.shape[0]):
        if epoch_of_next_sample[i] <= n:
            j = head[i]
            k = tail[i]

            current = head_embedding[j]
            other = tail_embedding[k]

            dist_output, grad_dist_output = output_metric(
                current, other, *output_metric_kwds
            )
            _, rev_grad_dist_output = output_metric(other, current, *output_metric_kwds)

            if dist_output > 0.0:
                w_l = pow((1 + a * pow(dist_output, 2 * b)), -1)
            else:
                w_l = 1.0
            grad_coeff = 2 * b * (w_l - 1) / (dist_output + 1e-6)

            for d in range(dim):
                grad_d = clip(grad_coeff * grad_dist_output[d])

                current[d] += grad_d * alpha
                if move_other:
                    grad_d = clip(grad_coeff * rev_grad_dist_output[d])
                    other[d] += grad_d * alpha

            epoch_of_next_sample[i] += epochs_per_sample[i]

            n_neg_samples = int(
                (n - epoch_of_next_negative_sample[i]) / epochs_per_negative_sample[i]
            )

            for p in range(n_neg_samples):
                k = tau_rand_int(rng_state) % n_vertices

                other = tail_embedding[k]

                dist_output, grad_dist_output = output_metric(
                    current, other, *output_metric_kwds
                )

                if dist_output > 0.0:
                    w_l = pow((1 + a * pow(dist_output, 2 * b)), -1)
                elif j == k:
                    continue
                else:
                    w_l = 1.0

                grad_coeff = gamma * 2 * b * w_l / (dist_output + 1e-6)

                for d in range(dim):
                    grad_d = clip(grad_coeff * grad_dist_output[d])
                    current[d] += grad_d * alpha

            epoch_of_next_negative_sample[i] += (
                n_neg_samples * epochs_per_negative_sample[i]
            )
    return epoch_of_next_sample, epoch_of_next_negative_sample


def optimize_layout_generic(
    head_embedding,
    tail_embedding,
    head,
    tail,
    n_epochs,
    n_vertices,
    epochs_per_sample,
    a,
    b,
    rng_state,
    gamma=1.0,
    initial_alpha=1.0,
    negative_sample_rate=5.0,
    output_metric=dist.euclidean,
    output_metric_kwds=(),
    verbose=False,
<<<<<<< HEAD
    tqdm_kwds=None,
=======
    move_other=False,
>>>>>>> dd415cc5
):
    """Improve an embedding using stochastic gradient descent to minimize the
    fuzzy set cross entropy between the 1-skeletons of the high dimensional
    and low dimensional fuzzy simplicial sets. In practice this is done by
    sampling edges based on their membership strength (with the (1-p) terms
    coming from negative sampling similar to word2vec).

    Parameters
    ----------
    head_embedding: array of shape (n_samples, n_components)
        The initial embedding to be improved by SGD.

    tail_embedding: array of shape (source_samples, n_components)
        The reference embedding of embedded points. If not embedding new
        previously unseen points with respect to an existing embedding this
        is simply the head_embedding (again); otherwise it provides the
        existing embedding to embed with respect to.

    head: array of shape (n_1_simplices)
        The indices of the heads of 1-simplices with non-zero membership.

    tail: array of shape (n_1_simplices)
        The indices of the tails of 1-simplices with non-zero membership.

    n_epochs: int
        The number of training epochs to use in optimization.

    n_vertices: int
        The number of vertices (0-simplices) in the dataset.

    epochs_per_sample: array of shape (n_1_simplices)
        A float value of the number of epochs per 1-simplex. 1-simplices with
        weaker membership strength will have more epochs between being sampled.

    a: float
        Parameter of differentiable approximation of right adjoint functor

    b: float
        Parameter of differentiable approximation of right adjoint functor

    rng_state: array of int64, shape (3,)
        The internal state of the rng

    gamma: float (optional, default 1.0)
        Weight to apply to negative samples.

    initial_alpha: float (optional, default 1.0)
        Initial learning rate for the SGD.

    negative_sample_rate: int (optional, default 5)
        Number of negative samples to use per positive sample.

    verbose: bool (optional, default False)
        Whether to report information on the current progress of the algorithm.

<<<<<<< HEAD
    tqdm_kwds: dict (optional, default None)
        Keyword arguments for tqdm progress bar.
=======
    move_other: bool (optional, default False)
        Whether to adjust tail_embedding alongside head_embedding
>>>>>>> dd415cc5

    Returns
    -------
    embedding: array of shape (n_samples, n_components)
        The optimized embedding.
    """

    dim = head_embedding.shape[1]
    alpha = initial_alpha

    epochs_per_negative_sample = epochs_per_sample / negative_sample_rate
    epoch_of_next_negative_sample = epochs_per_negative_sample.copy()
    epoch_of_next_sample = epochs_per_sample.copy()

    optimize_fn = numba.njit(
        _optimize_layout_generic_single_epoch,
        fastmath=True,
    )

    if tqdm_kwds is None:
        tqdm_kwds = {}

    if "disable" not in tqdm_kwds:
        tqdm_kwds["disable"] = not verbose

    for n in tqdm(range(n_epochs), **tqdm_kwds):
        optimize_fn(
            epochs_per_sample,
            epoch_of_next_sample,
            head,
            tail,
            head_embedding,
            tail_embedding,
            output_metric,
            output_metric_kwds,
            dim,
            alpha,
            move_other,
            n,
            epoch_of_next_negative_sample,
            epochs_per_negative_sample,
            rng_state,
            n_vertices,
            a,
            b,
            gamma,
        )
        alpha = initial_alpha * (1.0 - (float(n) / float(n_epochs)))

    return head_embedding


def _optimize_layout_inverse_single_epoch(
    epochs_per_sample,
    epoch_of_next_sample,
    head,
    tail,
    head_embedding,
    tail_embedding,
    output_metric,
    output_metric_kwds,
    weight,
    sigmas,
    dim,
    alpha,
    move_other,
    n,
    epoch_of_next_negative_sample,
    epochs_per_negative_sample,
    rng_state,
    n_vertices,
    rhos,
    gamma,
):
    for i in range(epochs_per_sample.shape[0]):
        if epoch_of_next_sample[i] <= n:
            j = head[i]
            k = tail[i]

            current = head_embedding[j]
            other = tail_embedding[k]

            dist_output, grad_dist_output = output_metric(
                current, other, *output_metric_kwds
            )

            w_l = weight[i]
            grad_coeff = -(1 / (w_l * sigmas[k] + 1e-6))

            for d in range(dim):
                grad_d = clip(grad_coeff * grad_dist_output[d])

                current[d] += grad_d * alpha
                if move_other:
                    other[d] += -grad_d * alpha

            epoch_of_next_sample[i] += epochs_per_sample[i]

            n_neg_samples = int(
                (n - epoch_of_next_negative_sample[i]) / epochs_per_negative_sample[i]
            )

            for p in range(n_neg_samples):
                k = tau_rand_int(rng_state) % n_vertices

                other = tail_embedding[k]

                dist_output, grad_dist_output = output_metric(
                    current, other, *output_metric_kwds
                )

                # w_l = 0.0 # for negative samples, the edge does not exist
                w_h = np.exp(-max(dist_output - rhos[k], 1e-6) / (sigmas[k] + 1e-6))
                grad_coeff = -gamma * ((0 - w_h) / ((1 - w_h) * sigmas[k] + 1e-6))

                for d in range(dim):
                    grad_d = clip(grad_coeff * grad_dist_output[d])
                    current[d] += grad_d * alpha

            epoch_of_next_negative_sample[i] += (
                n_neg_samples * epochs_per_negative_sample[i]
            )


def optimize_layout_inverse(
    head_embedding,
    tail_embedding,
    head,
    tail,
    weight,
    sigmas,
    rhos,
    n_epochs,
    n_vertices,
    epochs_per_sample,
    a,
    b,
    rng_state,
    gamma=1.0,
    initial_alpha=1.0,
    negative_sample_rate=5.0,
    output_metric=dist.euclidean,
    output_metric_kwds=(),
    verbose=False,
<<<<<<< HEAD
    tqdm_kwds=None,
=======
    move_other=False,
>>>>>>> dd415cc5
):
    """Improve an embedding using stochastic gradient descent to minimize the
    fuzzy set cross entropy between the 1-skeletons of the high dimensional
    and low dimensional fuzzy simplicial sets. In practice this is done by
    sampling edges based on their membership strength (with the (1-p) terms
    coming from negative sampling similar to word2vec).

    Parameters
    ----------
    head_embedding: array of shape (n_samples, n_components)
        The initial embedding to be improved by SGD.

    tail_embedding: array of shape (source_samples, n_components)
        The reference embedding of embedded points. If not embedding new
        previously unseen points with respect to an existing embedding this
        is simply the head_embedding (again); otherwise it provides the
        existing embedding to embed with respect to.

    head: array of shape (n_1_simplices)
        The indices of the heads of 1-simplices with non-zero membership.

    tail: array of shape (n_1_simplices)
        The indices of the tails of 1-simplices with non-zero membership.

    weight: array of shape (n_1_simplices)
        The membership weights of the 1-simplices.

    sigmas:

    rhos:

    n_epochs: int
        The number of training epochs to use in optimization.

    n_vertices: int
        The number of vertices (0-simplices) in the dataset.

    epochs_per_sample: array of shape (n_1_simplices)
        A float value of the number of epochs per 1-simplex. 1-simplices with
        weaker membership strength will have more epochs between being sampled.

    a: float
        Parameter of differentiable approximation of right adjoint functor

    b: float
        Parameter of differentiable approximation of right adjoint functor

    rng_state: array of int64, shape (3,)
        The internal state of the rng

    gamma: float (optional, default 1.0)
        Weight to apply to negative samples.

    initial_alpha: float (optional, default 1.0)
        Initial learning rate for the SGD.

    negative_sample_rate: int (optional, default 5)
        Number of negative samples to use per positive sample.

    verbose: bool (optional, default False)
        Whether to report information on the current progress of the algorithm.

<<<<<<< HEAD
    tqdm_kwds: dict (optional, default None)
        Keyword arguments for tqdm progress bar.
=======
    move_other: bool (optional, default False)
        Whether to adjust tail_embedding alongside head_embedding
>>>>>>> dd415cc5

    Returns
    -------
    embedding: array of shape (n_samples, n_components)
        The optimized embedding.
    """

    dim = head_embedding.shape[1]
    alpha = initial_alpha

    epochs_per_negative_sample = epochs_per_sample / negative_sample_rate
    epoch_of_next_negative_sample = epochs_per_negative_sample.copy()
    epoch_of_next_sample = epochs_per_sample.copy()

    optimize_fn = numba.njit(
        _optimize_layout_inverse_single_epoch,
        fastmath=True,
    )

    if tqdm_kwds is None:
        tqdm_kwds = {}

    if "disable" not in tqdm_kwds:
        tqdm_kwds["disable"] = not verbose

    for n in tqdm(range(n_epochs), **tqdm_kwds):
        optimize_fn(
            epochs_per_sample,
            epoch_of_next_sample,
            head,
            tail,
            head_embedding,
            tail_embedding,
            output_metric,
            output_metric_kwds,
            weight,
            sigmas,
            dim,
            alpha,
            move_other,
            n,
            epoch_of_next_negative_sample,
            epochs_per_negative_sample,
            rng_state,
            n_vertices,
            rhos,
            gamma,
        )
        alpha = initial_alpha * (1.0 - (float(n) / float(n_epochs)))

    return head_embedding


def _optimize_layout_aligned_euclidean_single_epoch(
    head_embeddings,
    tail_embeddings,
    heads,
    tails,
    epochs_per_sample,
    a,
    b,
    regularisation_weights,
    relations,
    rng_state,
    gamma,
    lambda_,
    dim,
    move_other,
    alpha,
    epochs_per_negative_sample,
    epoch_of_next_negative_sample,
    epoch_of_next_sample,
    n,
):
    n_embeddings = len(heads)
    window_size = (relations.shape[1] - 1) // 2

    max_n_edges = 0
    for e_p_s in epochs_per_sample:
        if e_p_s.shape[0] >= max_n_edges:
            max_n_edges = e_p_s.shape[0]

    embedding_order = np.arange(n_embeddings).astype(np.int32)
    np.random.seed(abs(rng_state[0]))
    np.random.shuffle(embedding_order)

    for i in range(max_n_edges):
        for m in embedding_order:
            if i < epoch_of_next_sample[m].shape[0] and epoch_of_next_sample[m][i] <= n:
                j = heads[m][i]
                k = tails[m][i]

                current = head_embeddings[m][j]
                other = tail_embeddings[m][k]

                dist_squared = rdist(current, other)

                if dist_squared > 0.0:
                    grad_coeff = -2.0 * a * b * pow(dist_squared, b - 1.0)
                    grad_coeff /= a * pow(dist_squared, b) + 1.0
                else:
                    grad_coeff = 0.0

                for d in range(dim):
                    grad_d = clip(grad_coeff * (current[d] - other[d]))

                    for offset in range(-window_size, window_size):
                        neighbor_m = m + offset
                        if n_embeddings > neighbor_m >= 0 != offset:
                            identified_index = relations[m, offset + window_size, j]
                            if identified_index >= 0:
                                grad_d -= clip(
                                    (lambda_ * np.exp(-(np.abs(offset) - 1)))
                                    * regularisation_weights[m, offset + window_size, j]
                                    * (
                                        current[d]
                                        - head_embeddings[neighbor_m][
                                            identified_index, d
                                        ]
                                    )
                                )

                    current[d] += clip(grad_d) * alpha
                    if move_other:
                        other_grad_d = clip(grad_coeff * (other[d] - current[d]))

                        for offset in range(-window_size, window_size):
                            neighbor_m = m + offset
                            if n_embeddings > neighbor_m >= 0 != offset:
                                identified_index = relations[m, offset + window_size, k]
                                if identified_index >= 0:
                                    grad_d -= clip(
                                        (lambda_ * np.exp(-(np.abs(offset) - 1)))
                                        * regularisation_weights[
                                            m, offset + window_size, k
                                        ]
                                        * (
                                            other[d]
                                            - head_embeddings[neighbor_m][
                                                identified_index, d
                                            ]
                                        )
                                    )

                        other[d] += clip(other_grad_d) * alpha

                epoch_of_next_sample[m][i] += epochs_per_sample[m][i]

                if epochs_per_negative_sample[m][i] > 0:
                    n_neg_samples = int(
                        (n - epoch_of_next_negative_sample[m][i])
                        / epochs_per_negative_sample[m][i]
                    )
                else:
                    n_neg_samples = 0

                for p in range(n_neg_samples):
                    k = tau_rand_int(rng_state) % tail_embeddings[m].shape[0]

                    other = tail_embeddings[m][k]

                    dist_squared = rdist(current, other)

                    if dist_squared > 0.0:
                        grad_coeff = 2.0 * gamma * b
                        grad_coeff /= (0.001 + dist_squared) * (
                            a * pow(dist_squared, b) + 1
                        )
                    elif j == k:
                        continue
                    else:
                        grad_coeff = 0.0

                    for d in range(dim):
                        if grad_coeff > 0.0:
                            grad_d = clip(grad_coeff * (current[d] - other[d]))
                        else:
                            grad_d = 4.0

                        for offset in range(-window_size, window_size):
                            neighbor_m = m + offset
                            if n_embeddings > neighbor_m >= 0 != offset:
                                identified_index = relations[m, offset + window_size, j]
                                if identified_index >= 0:
                                    grad_d -= clip(
                                        (lambda_ * np.exp(-(np.abs(offset) - 1)))
                                        * regularisation_weights[
                                            m, offset + window_size, j
                                        ]
                                        * (
                                            current[d]
                                            - head_embeddings[neighbor_m][
                                                identified_index, d
                                            ]
                                        )
                                    )

                        current[d] += clip(grad_d) * alpha

                epoch_of_next_negative_sample[m][i] += (
                    n_neg_samples * epochs_per_negative_sample[m][i]
                )


def optimize_layout_aligned_euclidean(
    head_embeddings,
    tail_embeddings,
    heads,
    tails,
    n_epochs,
    epochs_per_sample,
    regularisation_weights,
    relations,
    rng_state,
    a=1.576943460405378,
    b=0.8950608781227859,
    gamma=1.0,
    lambda_=5e-3,
    initial_alpha=1.0,
    negative_sample_rate=5.0,
    parallel=True,
    verbose=False,
<<<<<<< HEAD
    tqdm_kwds=None,
=======
    move_other=False,
>>>>>>> dd415cc5
):
    dim = head_embeddings[0].shape[1]
    alpha = initial_alpha

    epochs_per_negative_sample = numba.typed.List.empty_list(numba.types.float32[::1])
    epoch_of_next_negative_sample = numba.typed.List.empty_list(
        numba.types.float32[::1]
    )
    epoch_of_next_sample = numba.typed.List.empty_list(numba.types.float32[::1])

    for m in range(len(heads)):
        epochs_per_negative_sample.append(
            epochs_per_sample[m].astype(np.float32) / negative_sample_rate
        )
        epoch_of_next_negative_sample.append(
            epochs_per_negative_sample[m].astype(np.float32)
        )
        epoch_of_next_sample.append(epochs_per_sample[m].astype(np.float32))

    optimize_fn = numba.njit(
        _optimize_layout_aligned_euclidean_single_epoch,
        fastmath=True,
        parallel=parallel,
    )

    if tqdm_kwds is None:
        tqdm_kwds = {}

    if "disable" not in tqdm_kwds:
        tqdm_kwds["disable"] = not verbose

    for n in tqdm(range(n_epochs), **tqdm_kwds):
        optimize_fn(
            head_embeddings,
            tail_embeddings,
            heads,
            tails,
            epochs_per_sample,
            a,
            b,
            regularisation_weights,
            relations,
            rng_state,
            gamma,
            lambda_,
            dim,
            move_other,
            alpha,
            epochs_per_negative_sample,
            epoch_of_next_negative_sample,
            epoch_of_next_sample,
            n,
        )

        alpha = initial_alpha * (1.0 - (float(n) / float(n_epochs)))

    return head_embeddings<|MERGE_RESOLUTION|>--- conflicted
+++ resolved
@@ -234,13 +234,9 @@
     parallel=False,
     verbose=False,
     densmap=False,
-<<<<<<< HEAD
     densmap_kwds=None,
     tqdm_kwds=None,
-=======
-    densmap_kwds={},
     move_other=False,
->>>>>>> dd415cc5
 ):
     """Improve an embedding using stochastic gradient descent to minimize the
     fuzzy set cross entropy between the 1-skeletons of the high dimensional
@@ -289,13 +285,10 @@
         Whether to use the density-augmented densMAP objective
     densmap_kwds: dict (optional, default None)
         Auxiliary data for densMAP
-<<<<<<< HEAD
     tqdm_kwds: dict (optional, default None)
         Keyword arguments for tqdm progress bar.
-=======
     move_other: bool (optional, default False)
         Whether to adjust tail_embedding alongside head_embedding
->>>>>>> dd415cc5
     Returns
     -------
     embedding: array of shape (n_samples, n_components)
@@ -507,11 +500,8 @@
     output_metric=dist.euclidean,
     output_metric_kwds=(),
     verbose=False,
-<<<<<<< HEAD
     tqdm_kwds=None,
-=======
     move_other=False,
->>>>>>> dd415cc5
 ):
     """Improve an embedding using stochastic gradient descent to minimize the
     fuzzy set cross entropy between the 1-skeletons of the high dimensional
@@ -567,13 +557,11 @@
     verbose: bool (optional, default False)
         Whether to report information on the current progress of the algorithm.
 
-<<<<<<< HEAD
     tqdm_kwds: dict (optional, default None)
         Keyword arguments for tqdm progress bar.
-=======
+
     move_other: bool (optional, default False)
         Whether to adjust tail_embedding alongside head_embedding
->>>>>>> dd415cc5
 
     Returns
     -------
@@ -718,11 +706,8 @@
     output_metric=dist.euclidean,
     output_metric_kwds=(),
     verbose=False,
-<<<<<<< HEAD
     tqdm_kwds=None,
-=======
     move_other=False,
->>>>>>> dd415cc5
 ):
     """Improve an embedding using stochastic gradient descent to minimize the
     fuzzy set cross entropy between the 1-skeletons of the high dimensional
@@ -785,13 +770,11 @@
     verbose: bool (optional, default False)
         Whether to report information on the current progress of the algorithm.
 
-<<<<<<< HEAD
     tqdm_kwds: dict (optional, default None)
         Keyword arguments for tqdm progress bar.
-=======
+
     move_other: bool (optional, default False)
         Whether to adjust tail_embedding alongside head_embedding
->>>>>>> dd415cc5
 
     Returns
     -------
@@ -1014,11 +997,8 @@
     negative_sample_rate=5.0,
     parallel=True,
     verbose=False,
-<<<<<<< HEAD
     tqdm_kwds=None,
-=======
     move_other=False,
->>>>>>> dd415cc5
 ):
     dim = head_embeddings[0].shape[1]
     alpha = initial_alpha
